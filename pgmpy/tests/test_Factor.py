--- conflicted
+++ resolved
@@ -25,15 +25,9 @@
         self.phi = Factor(['x1', 'x2', 'x3'], [2, 2, 2], np.random.uniform(5, 10, size=8))
         self.phi1 = Factor(['x1', 'x2', 'x3'], [2, 3, 2], range(12))
 
-<<<<<<< HEAD
-    def test_pos_dist(self):
-        self.assertTrue(self.phi.is_pos_dist())
-        self.assertFalse(self.phi1.is_pos_dist())
-=======
     # def test_pos_dist(self):
     #     self.assertTrue(self.phi.is_pos_dist())
     #     self.assertFalse(self.phi1.is_pos_dist())
->>>>>>> 0052c83d
 
     def test_scope(self):
         self.assertListEqual(self.phi.scope(), ['x1', 'x2', 'x3'])
@@ -45,23 +39,14 @@
                                                               ['x1_1', 'x2_0', 'x3_1'],
                                                               ['x1_1', 'x2_1', 'x3_0']])
         self.assertListEqual(self.phi1.assignment(np.array([4, 5, 6])), [['x1_0', 'x2_2', 'x3_0'],
-                                                                         ['x1_0', 'x2_2', 'x3_1'],
-                                                                         ['x1_1', 'x2_0', 'x3_0']])
+                                                                        ['x1_0', 'x2_2', 'x3_1'],
+                                                                        ['x1_1', 'x2_0', 'x3_0']])
 
     def test_assignment_indexerror(self):
         self.assertRaises(IndexError, self.phi.assignment, [10])
         self.assertRaises(IndexError, self.phi.assignment, [1, 3, 10, 5])
         self.assertRaises(IndexError, self.phi.assignment, np.array([1, 3, 10, 5]))
 
-<<<<<<< HEAD
-    def test_get_variables(self):
-        self.assertListEqual(sorted(self.phi.get_variables()), ['x1', 'x2', 'x3'])
-        self.assertListEqual(sorted(self.phi1.get_variables()), ['x1', 'x2', 'x3'])
-
-    def test_get_value(self):
-        self.assertAlmostEqual(self.phi1.get_value({'x1': 1, 'x2': 2, 'x3': 0, 'x4': 2, 'x5': 1}), 5.0)
-        self.assertAlmostEqual(self.phi1.get_value([1, 1, 1]), 9.0)
-=======
     # def test_get_variables(self):
     #     self.assertListEqual(sorted(self.phi.get_variables()), ['x1', 'x2', 'x3'])
     #     self.assertListEqual(sorted(self.phi1.get_variables()), ['x1', 'x2', 'x3'])
@@ -69,7 +54,6 @@
     # def test_get_value(self):
     #     self.assertAlmostEqual(self.phi1.get_value({'x1': 1, 'x2': 2, 'x3': 0, 'x4': 2, 'x5': 1}), 5.0)
     #     self.assertAlmostEqual(self.phi1.get_value([1, 1, 1]), 9.0)
->>>>>>> 0052c83d
 
     def test_get_cardinality(self):
         self.assertEqual(self.phi.get_cardinality('x1'), 2)
@@ -100,15 +84,6 @@
              0.07575758, 0.09090909, 0.10606061, 0.12121212,
              0.13636364, 0.15151515, 0.16666667]))
 
-<<<<<<< HEAD
-    def test_maximize(self):
-        self.phi1.maximize(['x1'])
-        max_val_indices = [('x1', 1)]
-        data = [max_val_indices] * 6
-        #print(self.phi1)
-        np_test.assert_array_equal(self.phi1.values, np.array([6, 7, 8, 9, 10, 11]))
-        self.assertEqual(self.phi1.data, data)
-=======
     # def test_maximize(self):
     #     self.phi1.maximize(['x1'])
     #     max_val_indices = {'x1':1}
@@ -116,7 +91,6 @@
     #     #print(self.phi1)
     #     np_test.assert_array_equal(self.phi1.values, np.array([6,7,8,9,10,11]))
     #     self.assertEqual(self.phi1.data, sorted(data, key=lambda t: sorted(t.keys())))
->>>>>>> 0052c83d
 
     def test_reduce(self):
         self.phi1.reduce(['x1_0', 'x2_0'])
@@ -130,11 +104,10 @@
         self.assertRaises(Exceptions.ScopeError, self.phi1.reduce, 'x4_1')
 
     def test_reduce_sizeerror(self):
-        self.assertRaises(ValueError, self.phi1.reduce, 'x3_5')
+        self.assertRaises(Exceptions.SizeError, self.phi1.reduce, 'x3_5')
 
     def test_factor_product(self):
         from pgmpy import Factor
-
         phi = Factor.Factor(['x1', 'x2'], [2, 2], range(4))
         phi1 = Factor.Factor(['x3', 'x4'], [2, 2], range(4))
         factor_product = Factor.factor_product(phi, phi1)
@@ -161,7 +134,6 @@
 
     def test_factor_product2(self):
         from pgmpy import Factor
-
         phi = Factor.Factor(['x1', 'x2'], [2, 2], range(4))
         phi1 = Factor.Factor(['x3', 'x4'], [2, 2], range(4))
         factor_product = phi.product(phi1)
@@ -186,77 +158,6 @@
              ('x2', ['x2_0', 'x2_1']),
              ('x3', ['x3_0', 'x3_1'])]))
 
-<<<<<<< HEAD
-    def test_factor_product_with_map_info_in_a_single_factor(self):
-        from pgmpy import Factor
-
-        phi = Factor.Factor(['x0', 'x1', 'x2'], [2, 2, 2], [-3, 0, 2, 3, 0, 1, 0, -3])
-        phi = phi.maximize('x0', False)
-        print(phi)
-        print(phi.data)
-        phi1 = Factor.Factor(['x3', 'x4'], [2, 2], range(4))
-        factor_product = Factor.factor_product(phi, phi1)
-        phi = factor_product
-        print(phi)
-        print(phi.data)
-        np_test.assert_array_equal(factor_product.values,
-                                   np.array([0, 0, 0, 0, 0, 1,
-                                             2, 3, 0, 2, 4, 6,
-                                             0, 3, 6, 9]))
-        self.assertEqual(factor_product.variables, OrderedDict([
-            ('x1', ['x1_0', 'x1_1']),
-            ('x2', ['x2_0', 'x2_1']),
-            ('x3', ['x3_0', 'x3_1']),
-            ('x4', ['x4_0', 'x4_1'])]
-        ))
-        self.assertEqual(factor_product.data,
-                         [[('x0', 1)], [('x0', 1)], [('x0', 1)],
-                          [('x0', 1)], [('x0', 1)], [('x0', 1)], [('x0', 1)],
-                          [('x0', 1)], [('x0', 0)], [('x0', 0)], [('x0', 0)],
-                          [('x0', 0)], [('x0', 0)], [('x0', 0)], [('x0', 0)],
-                          [('x0', 0)]])
-
-    def test_factor_product_with_map_info_in_both_factors(self):
-        from pgmpy import Factor
-
-        phi = Factor.Factor(['x0', 'x1', 'x2'], [2, 3, 2], [-5, 1, -4, 3, 0, 5, 0, 0, 2, -3, 4, -11])
-        phi = phi.maximize('x0', False)
-        phi1 = Factor.Factor(['x2', 'x3', 'x4'], [2, 2, 2], [-4, 0, 1, -3, 2, 0, 0, 3])
-        phi1 = phi1.maximize('x4', False)
-        factor_product = Factor.factor_product(phi, phi1)
-        np_test.assert_array_equal(factor_product.values,
-                                   np.array([0, 0, 2, 3, 0, 2, 6, 9, 0, 4, 10, 15]))
-        self.assertEqual(factor_product.variables, OrderedDict(
-            [('x1', ['x1_0', 'x1_1', 'x1_2']),
-             ('x2', ['x2_0', 'x2_1']),
-             ('x3', ['x3_0', 'x3_1'])]))
-        self.assertEqual(factor_product.data, [[('x0', 1), ('x4', 1)], [('x0', 1), ('x4', 0)],
-                                               [('x0', 0), ('x4', 0)], [('x0', 0), ('x4', 1)], [('x0', 1), ('x4', 1)],
-                                               [('x0', 1), ('x4', 0)],
-                                               [('x0', 0), ('x4', 0)], [('x0', 0), ('x4', 1)], [('x0', 1), ('x4', 1)],
-                                               [('x0', 1), ('x4', 0)],
-                                               [('x0', 0), ('x4', 0)], [('x0', 0), ('x4', 1)]])
-
-    def test_factor_divide(self):
-        from pgmpy import Factor
-
-        phi1 = Factor.Factor(['x1', 'x2', ], [2, 2], [1, 2, 2, 4])
-        phi2 = Factor.Factor(['x1'], [2], [1, 2])
-        factor_divide = phi1.divide(phi2)
-        phi3 = Factor.Factor(['x1', 'x2'], [2, 2], [1, 1, 2, 2])
-        self.assertEqual(phi3, factor_divide)
-        #print(factor_divide)
-
-    def test_factor_divide_invalid(self):
-        from pgmpy import Factor
-
-        phi1 = Factor.Factor(['x1', 'x2', ], [2, 2], [1, 2, 3, 4])
-        phi2 = Factor.Factor(['x1'], [2], [0, 2])
-        self.assertRaises(ValueError, phi1.divide, phi2)
-
-    def test_sum_values(self):
-        self.assertEqual(self.phi1.sum_values(), 66)
-=======
     # def test_factor_divide(self):
     #     from pgmpy import Factor
     #     phi1 = Factor.Factor(['x1', 'x2', ], [2, 2], [1, 2, 2, 4])
@@ -274,7 +175,6 @@
 
     # def test_sum_values(self):
     #     self.assertEqual(self.phi1.sum_values(), 66)
->>>>>>> 0052c83d
 
     def test_eq(self):
         self.assertFalse(self.phi == self.phi1)
